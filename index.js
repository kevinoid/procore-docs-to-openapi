--- conflicted
+++ resolved
@@ -4,16 +4,13 @@
  * @module procore-docs-to-openapi
  */
 
-<<<<<<< HEAD
-'use strict';
-
-const assert = require('assert');
-const camelCase = require('camelcase');
-const escapeStringRegexp = require('escape-string-regexp');
-const { debuglog, isDeepStrictEqual } = require('util');
-
-const groupNameToUrlPath = require('./lib/group-name-to-url-path.js');
-const toJsonPointer = require('./lib/to-json-pointer.js');
+import assert from 'assert';
+import camelCase from 'camelcase';
+import escapeStringRegexp from 'escape-string-regexp';
+import { debuglog, isDeepStrictEqual } from 'util';
+
+import groupNameToUrlPath from './lib/group-name-to-url-path.js';
+import toJsonPointer from './lib/to-json-pointer.js';
 
 const debug = debuglog('procore-docs-to-openapi');
 
@@ -191,8 +188,7 @@
   }
 }
 
-exports.ProcoreApiDocToOpenApiTransformer =
-class ProcoreApiDocToOpenApiTransformer {
+export default class ProcoreApiDocToOpenApiTransformer {
   constructor(options = {}) {
     if (!options || typeof options !== 'object') {
       throw new TypeError('options must be an object or undefined');
@@ -910,7 +906,7 @@
 
     return visit(this, this.transformVersions, 'versions', versions);
   }
-};
+}
 
 /** Combines OpenAPI Objects created by {@see
  * ProcoreApiDocToOpenApiTransformer}.
@@ -922,8 +918,7 @@
  * produced by {@see ProcoreApiDocToOpenApiTransformer}.
  * @throws {Error} If the same path appears in multiple objects in openapiDocs.
  */
-exports.combineTransformedOpenapi =
-function combineTransformedOpenapi(openapiDocs) {
+export function combineTransformedOpenapi(openapiDocs) {
   const combinedPaths = Object.create(null);
   const tagsByName = new Map();
   for (const openapiDoc of openapiDocs) {
@@ -969,10 +964,9 @@
     tags: [...tagsByName.values()],
     paths: combinedPaths,
   };
-};
-
-exports.makeEndpointFilter =
-function makeEndpointFilter(minSupportLevel, includeBetaPrograms) {
+}
+
+export function makeEndpointFilter(minSupportLevel, includeBetaPrograms) {
   const minIndex = supportLevels.indexOf(minSupportLevel);
   if (minIndex < 0) {
     throw new RangeError(`Unrecognized minSupportLevel '${minSupportLevel}'`);
@@ -1004,13 +998,4 @@
 
     return supportIndex >= minIndex;
   };
-};
-=======
-export default async function func(options) {
-  if (options !== undefined && typeof options !== 'object') {
-    throw new TypeError('options must be an object');
-  }
-
-  // Do stuff
-}
->>>>>>> c3259a2a
+}