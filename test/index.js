--- conflicted
+++ resolved
@@ -1,25 +1,45 @@
 /**
- * @copyright Copyright 2016 Kevin Locke <kevin@kevinlocke.name>
+ * @copyright Copyright 2021 Kevin Locke <kevin@kevinlocke.name>
  * @license MIT
  */
 
-<<<<<<< HEAD
-'use strict';
+import assert from 'assert';
 
-const procoreDocsToOpenapi = require('..');
-=======
-import modulename from '../index.js';
->>>>>>> c3259a2a
+import ProcoreApiDocToOpenApiTransformer, {
+  combineTransformedOpenapi,
+  makeEndpointFilter,
+} from '../index.js';
 
-describe('procoreDocsToOpenapi', () => {
-  it('does something', (done) => {
-<<<<<<< HEAD
-    // Assert something about procoreDocsToOpenapi here
-    procoreDocsToOpenapi.func();
-=======
-    // Assert something about modulename here
-    modulename();
->>>>>>> c3259a2a
-    done();
+describe('ProcoreApiDocToOpenApiTransformer', () => {
+  it('throws TypeError for non-object constructor argument', () => {
+    assert.throws(
+      () => new ProcoreApiDocToOpenApiTransformer(1),
+      TypeError,
+    );
+  });
+});
+
+describe('combineTransformedOpenapi', () => {
+  it('throws TypeError for non-iterable argument', () => {
+    assert.throws(
+      () => combineTransformedOpenapi(1),
+      TypeError,
+    );
+  });
+});
+
+describe('makeEndpointFilter', () => {
+  it('throws RangeError if minSupportLevel is unrecognized', () => {
+    assert.throws(
+      () => makeEndpointFilter('zulu'),
+      RangeError,
+    );
+  });
+
+  it('throws TypeError if includeBetaPrograms is not iterable', () => {
+    assert.throws(
+      () => makeEndpointFilter('alpha', 1),
+      TypeError,
+    );
   });
 });