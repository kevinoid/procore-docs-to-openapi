--- conflicted
+++ resolved
@@ -100,12 +100,12 @@
   it('writes error and exit 1 for unexpected option', async () => {
     const options = getTestOptions();
     const code = await main([...sharedArgs, '--unexpected'], options);
+    assert.strictEqual(code, 1);
+    assert.strictEqual(options.stdout.read(), null);
     assert.strictEqual(
       options.stderr.read(),
       "error: unknown option '--unexpected'\n",
     );
-    assert.strictEqual(options.stdout.read(), null);
-    assert.strictEqual(code, 1);
   });
 
   for (const helpOption of ['-h', '--help']) {
@@ -135,19 +135,18 @@
       const packageJson = await packageJsonPromise;
       const options = getTestOptions();
       const code = await main([...sharedArgs, verOption], options);
-      assert.strictEqual(options.stderr.read(), null);
+      assert.strictEqual(code, 0);
       assert.strictEqual(
         options.stdout.read(),
         `${packageJson.version}\n`,
       );
-      assert.strictEqual(code, 0);
+      assert.strictEqual(options.stderr.read(), null);
     });
   }
 
   it('writes error to stderr and exit 1 on read error', async () => {
     const options = getTestOptions();
     const err = new Error('test');
-<<<<<<< HEAD
     // eslint-disable-next-line no-underscore-dangle
     options.stdin._transform = (chunk, enc, cb) => cb(err);
     const codeP = main(sharedArgs, options);
@@ -155,13 +154,7 @@
     const code = await codeP;
     assert.strictEqual(code, 1);
     assert.strictEqual(options.stdout.read(), null);
-=======
-    options[modulenameMockSymbol] = () => Promise.reject(err);
-    const code = await main(sharedArgs, options);
->>>>>>> 66e78d7b
     assert.strictEqual(options.stderr.read(), `${err}\n`);
-    assert.strictEqual(options.stdout.read(), null);
-    assert.strictEqual(code, 1);
   });
 
   it('writes error to stderr and exit 1 on constructor throw', async () => {
@@ -172,9 +165,9 @@
       throw err;
     };
     const code = await main(sharedArgs, options);
+    assert.strictEqual(code, 1);
+    assert.strictEqual(options.stdout.read(), null);
     assert.strictEqual(options.stderr.read(), `${err}\n`);
-    assert.strictEqual(options.stdout.read(), null);
-    assert.strictEqual(code, 1);
   });
 
   it('writes error to stderr and exit 1 on transform throw', async () => {
@@ -185,17 +178,10 @@
       // eslint-disable-next-line class-methods-use-this
       transformApiDoc() { throw err; }
     };
-<<<<<<< HEAD
     const code = await main(sharedArgs, options);
     assert.strictEqual(code, 1);
     assert.strictEqual(options.stdout.read(), null);
     assert.strictEqual(options.stderr.read(), `${err}\n`);
-=======
-    const code = await main([...sharedArgs, ...args], options);
-    assert.strictEqual(options.stderr.read(), null);
-    assert.strictEqual(options.stdout.read(), null);
-    assert.strictEqual(code, 0);
->>>>>>> 66e78d7b
   });
 
   it('does not write warnings to stderr with --quiet', async () => {
@@ -211,14 +197,9 @@
       warn() {} // eslint-disable-line class-methods-use-this
     };
     const code = await main([...sharedArgs, '--quiet'], options);
-<<<<<<< HEAD
     assert.strictEqual(code, 0);
     assert.strictEqual(options.stdout.read(), '{}');
-=======
->>>>>>> 66e78d7b
     assert.strictEqual(options.stderr.read(), null);
-    assert.strictEqual(options.stdout.read(), null);
-    assert.strictEqual(code, 0);
   });
 
   it('writes warnings to stderr for --verbose', async () => {
@@ -234,16 +215,11 @@
       warn() {} // eslint-disable-line class-methods-use-this
     };
     const code = await main([...sharedArgs, '--verbose'], options);
-<<<<<<< HEAD
     assert.strictEqual(
       options.stderr.read(),
       '-:/: mytest\n',
     );
     assert.strictEqual(options.stdout.read(), '{}');
-=======
-    assert.strictEqual(options.stderr.read(), null);
-    assert.strictEqual(options.stdout.read(), null);
->>>>>>> 66e78d7b
     assert.strictEqual(code, 0);
   });
 });